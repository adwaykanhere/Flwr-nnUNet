# Multi-Dataset Federation Guide

This guide explains how to use the multi-dataset federated learning capabilities of the Flower nnUNet implementation, allowing different clients to train on different datasets while maintaining intelligent aggregation strategies.

## Table of Contents

1. [Overview](#overview)
3. [Quick Start](#quick-start)
4. [Configuration Methods](#configuration-methods)
5. [Multi-Dataset Examples](#multi-dataset-examples)
6. [Advanced Aggregation Strategies](#advanced-aggregation-strategies)
7. [Dataset Compatibility](#dataset-compatibility)

## Overview

Multi-dataset federation enables federated learning scenarios where:

- **Different institutions** have different medical datasets
- **Different modalities** are distributed across clients (CT, MR, PET, US)
- **Cross-dataset generalization** is needed for robust model performance
- **Heterogeneous data distributions** are common in real-world deployments

### Traditional vs Multi-Dataset Federation

| Aspect | Traditional Federation | Multi-Dataset Federation |
|--------|----------------------|--------------------------|
| **Data Distribution** | Same dataset across all clients | Different datasets per client |
| **Modality Handling** | Single modality assumption | Multi-modal aware aggregation |
| **Aggregation Strategy** | Simple weighted averaging | Dataset-modality group aggregation |
| **Real-world Applicability** | Limited to identical setups | Supports diverse hospital networks |

<<<<<<< HEAD
## Key Features

### ✅ **Automatic Dataset Detection**
- Clients automatically detect their assigned datasets
- Support for both JSON configuration and environment variables
- Validation of dataset availability and compatibility

### ✅ **Intelligent Modality Grouping**
- Automatic extraction of modality information from dataset.json
- Grouping by both dataset and modality (e.g., `Dataset005_Prostate_MR`)
- Support for CT, MR, PET, US, and custom modalities

### ✅ **Advanced Aggregation Strategies**
- **Traditional FedAvg**: Single dataset, single modality
- **Modality-Aware**: Single dataset, multiple modalities
- **Multi-Dataset**: Multiple datasets with cross-dataset modality aggregation
- **Backbone Aggregation Strategy**: Shares only middle layers while keeping first/last layers local

### ✅ **Dataset Compatibility Analysis**
- Automatic compatibility checking between datasets
- Label harmonization recommendations
- Modality distribution analysis
=======
>>>>>>> 575fa290

## Quick Start

### Manual Multi-Dataset Federation Deployment

#### Step 1: Set Environment Variables

```bash
# Activate conda environment
conda activate flwrtest

# Set model saving configuration (REQUIRED)
export OUTPUT_ROOT="./multi_dataset_models"        # User-writable directory
export VALIDATE_MODELS=true                        # Enable validation for model saving

# Set multi-dataset configuration
export CLIENT_DATASETS='{"0": "Dataset005_Prostate", "1": "Dataset009_Spleen", "2": "Dataset002_Heart"}'
export ENABLE_MODALITY_AGGREGATION=true
export MODALITY_WEIGHTS='{"CT": 0.4, "MR": 0.6}'

# Backbone aggregation strategy (always enabled)
# First and last layers are trained locally with 10-epoch warmup
# Only middle layers are shared for global aggregation
```

#### Step 2: Start SuperLink (Server)

```bash
# Terminal 1: Start the SuperLink server
flower-superlink --insecure
```

#### Step 3: Start SuperNodes (Clients) with Different Datasets

```bash
# Terminal 2: Start first SuperNode with Prostate dataset
flower-supernode --insecure --superlink 127.0.0.1:9092 \
    --clientappio-api-address 127.0.0.1:9094 \
    --node-config 'partition-id=0 dataset-name="Dataset005_Prostate" fold=0'

# Terminal 3: Start second SuperNode with Spleen dataset  
flower-supernode --insecure --superlink 127.0.0.1:9092 \
    --clientappio-api-address 127.0.0.1:9095 \
    --node-config 'partition-id=1 dataset-name="Dataset009_Spleen" fold=1'

# Terminal 4: Start third SuperNode with Heart dataset
flower-supernode --insecure --superlink 127.0.0.1:9092 \
    --clientappio-api-address 127.0.0.1:9096 \
    --node-config 'partition-id=2 dataset-name="Dataset002_Heart" fold=2'
```

#### Step 4: Run Federation

```bash
# Terminal 5: Start the federated learning
flwr run . deployment
```

## Configuration Methods

### Method 1: Environment Variables with Node Config

```bash
# Set model saving configuration (REQUIRED)
export OUTPUT_ROOT="/path/to/multi_dataset_models"
export VALIDATE_MODELS=true

# Set multi-dataset configuration
export CLIENT_DATASETS='{"0": "Dataset005_Prostate", "1": "Dataset009_Spleen", "2": "Dataset002_Heart"}'
export ENABLE_MODALITY_AGGREGATION=true

# Start SuperNodes with specific datasets
flower-supernode --insecure --superlink 127.0.0.1:9092 \
    --clientappio-api-address 127.0.0.1:9094 \
    --node-config 'partition-id=0 dataset-name="Dataset005_Prostate"'
```

### Method 2: Environment Variables

```bash
# Set client-dataset mapping
export CLIENT_DATASETS='{"0": "Dataset005_Prostate", "1": "Dataset009_Spleen", "2": "Dataset002_Heart"}'

# Set individual client datasets (backup method)
export CLIENT_0_DATASET="Dataset005_Prostate"
export CLIENT_1_DATASET="Dataset009_Spleen"
export CLIENT_2_DATASET="Dataset002_Heart"

# Run federation
flwr run . deployment
```

## Multi-Dataset Examples

### Example 1: Multi-Modal Hospital Network

**Scenario**: 4 hospitals with different imaging capabilities

```bash
# Set model saving configuration
export OUTPUT_ROOT="/path/to/multi_modal_hospital_models"
export VALIDATE_MODELS=true

# Set environment variables
export CLIENT_DATASETS='{
    "0": "Dataset005_Prostate",
    "1": "Dataset009_Spleen", 
    "2": "Dataset027_ACDC",
    "3": "Dataset137_BraTS21"
}'
export ENABLE_MODALITY_AGGREGATION=true
export MODALITY_WEIGHTS='{"CT": 0.3, "MR": 0.5, "PET": 0.2}'

# Terminal 1: Start SuperLink
flower-superlink --insecure

# Terminal 2-5: Start SuperNodes
flower-supernode --insecure --superlink 127.0.0.1:9092 \
    --clientappio-api-address 127.0.0.1:9094 \
    --node-config 'partition-id=0 dataset-name="Dataset005_Prostate" fold=0'

flower-supernode --insecure --superlink 127.0.0.1:9092 \
    --clientappio-api-address 127.0.0.1:9095 \
    --node-config 'partition-id=1 dataset-name="Dataset009_Spleen" fold=1'

flower-supernode --insecure --superlink 127.0.0.1:9092 \
    --clientappio-api-address 127.0.0.1:9096 \
    --node-config 'partition-id=2 dataset-name="Dataset027_ACDC" fold=2'

flower-supernode --insecure --superlink 127.0.0.1:9092 \
    --clientappio-api-address 127.0.0.1:9097 \
    --node-config 'partition-id=3 dataset-name="Dataset137_BraTS21" fold=3'

# Terminal 6: Run federation
flwr run . deployment
```

### Example 2: Radiology Department Specialization

**Scenario**: Different departments specializing in different body parts

```bash
# Set model saving configuration
export OUTPUT_ROOT="/path/to/radiology_dept_models"
export VALIDATE_MODELS=true

# Set environment variables for department specialization
export CLIENT_DATASETS='{
    "0": "Dataset005_Prostate",
    "1": "Dataset005_Prostate",
    "2": "Dataset009_Spleen",
    "3": "Dataset027_ACDC",
    "4": "Dataset027_ACDC"
}'
export ENABLE_MODALITY_AGGREGATION=true

# Start SuperLink
flower-superlink --insecure  # Terminal 1

# Start SuperNodes for specialized departments
flower-supernode --insecure --superlink 127.0.0.1:9092 \
    --clientappio-api-address 127.0.0.1:9094 \
    --node-config 'partition-id=0 dataset-name="Dataset005_Prostate" fold=0'  # Prostate Dept A

flower-supernode --insecure --superlink 127.0.0.1:9092 \
    --clientappio-api-address 127.0.0.1:9095 \
    --node-config 'partition-id=1 dataset-name="Dataset005_Prostate" fold=1'  # Prostate Dept B

flower-supernode --insecure --superlink 127.0.0.1:9092 \
    --clientappio-api-address 127.0.0.1:9096 \
    --node-config 'partition-id=2 dataset-name="Dataset009_Spleen" fold=2'    # Spleen Dept

flower-supernode --insecure --superlink 127.0.0.1:9092 \
    --clientappio-api-address 127.0.0.1:9097 \
    --node-config 'partition-id=3 dataset-name="Dataset027_ACDC" fold=3'     # Cardiology A

flower-supernode --insecure --superlink 127.0.0.1:9092 \
    --clientappio-api-address 127.0.0.1:9098 \
    --node-config 'partition-id=4 dataset-name="Dataset027_ACDC" fold=4'     # Cardiology B

# Run federation
flwr run . deployment  # Terminal 7
```

### Example 3: Cross-Institutional Validation

**Scenario**: Training on Institution A data, validating on Institution B data

```bash
# Set model saving configuration
export OUTPUT_ROOT="/path/to/cross_institutional_models"
export VALIDATE_MODELS=true

# Set cross-institutional environment
export CLIENT_DATASETS='{
    "0": "Dataset005_Prostate",
    "1": "Dataset006_Prostate_External",
    "2": "Dataset009_Spleen",
    "3": "Dataset010_Spleen_External"
}'
export ENABLE_MODALITY_AGGREGATION=true
export MODALITY_WEIGHTS='{"CT": 0.5, "MR": 0.5}'

# Start SuperLink
flower-superlink --insecure  # Terminal 1

# Cross-institutional SuperNodes
flower-supernode --insecure --superlink 127.0.0.1:9092 \
    --clientappio-api-address 127.0.0.1:9094 \
    --node-config 'partition-id=0 dataset-name="Dataset005_Prostate" fold=0'        # Institution A - Prostate

flower-supernode --insecure --superlink 127.0.0.1:9092 \
    --clientappio-api-address 127.0.0.1:9095 \
    --node-config 'partition-id=1 dataset-name="Dataset006_Prostate_External" fold=1' # Institution B - Prostate

flower-supernode --insecure --superlink 127.0.0.1:9092 \
    --clientappio-api-address 127.0.0.1:9096 \
    --node-config 'partition-id=2 dataset-name="Dataset009_Spleen" fold=2'          # Institution A - Spleen

flower-supernode --insecure --superlink 127.0.0.1:9092 \
    --clientappio-api-address 127.0.0.1:9097 \
    --node-config 'partition-id=3 dataset-name="Dataset010_Spleen_External" fold=3'  # Institution B - Spleen

# Run cross-institutional federation
flwr run . deployment  # Terminal 6
```

## Advanced Aggregation Strategies

### Strategy Selection

The system automatically selects the best aggregation strategy:

1. **Backbone Aggregation** (always enabled)
   - Clients warm up first/last layers locally for 10 epochs in round 0
   - Only middle layers (backbone) are shared and aggregated globally
   - First and last layers remain client-specific for data heterogeneity
   - Best for heterogeneous datasets with different input/output structures

2. **Modality-Aware Backbone Aggregation** (`modality_aggregation=true`)
   - Combines backbone aggregation with modality-aware grouping
   - Aggregates backbone within modalities, then across modalities
   - Best for multi-modal heterogeneous setups

3. **Multi-Dataset Backbone Aggregation** (`num_datasets>1`)
   - Backbone aggregation applied across multiple datasets
   - Handles different datasets with varying architectures seamlessly
   - Best for real-world federated medical imaging scenarios

### Backbone Aggregation Warmup Process

The backbone aggregation strategy includes a crucial warmup phase:

#### Round 0: Warmup Phase
1. **Local Training**: Each client trains first/last layers locally for 10 epochs
2. **No Global Sharing**: First and last layer weights are never shared with server
3. **Warmup Flag**: Clients send `is_warmup: true` to indicate warmup status
4. **Backbone Collection**: Server collects backbone parameters but doesn't aggregate yet

#### Round 1+: Global Aggregation
1. **Backbone Sharing**: Only middle layer parameters are sent to server
2. **Global Aggregation**: Server averages backbone parameters across clients
3. **Local Preservation**: First/last layers remain client-specific throughout training
4. **Continued Training**: Clients continue local training with updated global backbone

#### Benefits of Warmup Strategy
- **Data Heterogeneity**: Handles different input channels and output classes seamlessly
- **Architecture Flexibility**: No need for manual architecture harmonization
- **Performance**: Maintains local adaptation while gaining from global knowledge
- **Simplicity**: Eliminates complex parameter matching and harmonization

### Custom Aggregation Weights

#### Modality-Based Weights

```json
{
  "CT": 0.4,
  "MR": 0.5,
  "PET": 0.1
}
```

#### Dataset-Modality Specific Weights

```json
{
  "Dataset005_Prostate_MR": 0.25,
  "Dataset009_Spleen_CT": 0.35,
  "Dataset027_ACDC_MR": 0.25,
  "Dataset137_BraTS21_MR": 0.15
}
```

#### Priority-Based Weights

```json
{
  "high_quality_data": 0.6,
  "standard_data": 0.3,
  "limited_data": 0.1
}
```

## Dataset Compatibility

### Automatic Compatibility Analysis

The system analyzes compatibility across multiple dimensions:

#### Modality Compatibility
- **CT + CT**: High compatibility (1.0)
- **MR + MR**: High compatibility (1.0)  
- **CT + MR**: Medium compatibility (0.6)
- **PET + US**: Low compatibility (0.3)

#### Label Compatibility
- **Common Labels**: Direct aggregation possible
- **Overlapping Labels**: Partial compatibility
- **Disjoint Labels**: Requires harmonization


### Label Harmonization

When datasets have different label mappings:

```python
# Automatic label harmonization
from dataset_compatibility import DatasetCompatibilityManager

manager = DatasetCompatibilityManager()
harmonization_map = manager.harmonize_labels(strategy="intersection")
# Uses only common labels across all datasets

harmonization_map = manager.harmonize_labels(strategy="union") 
# Maps all labels to a common space
```

## Next Steps

1. **Experiment with Weight Configurations**: Try different modality and dataset weights
2. **Cross-Validation**: Validate models on held-out datasets from other institutions
3. **Continual Learning**: Add new datasets to existing federations
4. **Domain Adaptation**: Implement domain-specific fine-tuning strategies

For more advanced scenarios, see the [DEPLOYMENT_GUIDE.md](DEPLOYMENT_GUIDE.md) for production deployment considerations.<|MERGE_RESOLUTION|>--- conflicted
+++ resolved
@@ -29,7 +29,6 @@
 | **Aggregation Strategy** | Simple weighted averaging | Dataset-modality group aggregation |
 | **Real-world Applicability** | Limited to identical setups | Supports diverse hospital networks |
 
-<<<<<<< HEAD
 ## Key Features
 
 ### ✅ **Automatic Dataset Detection**
@@ -52,8 +51,6 @@
 - Automatic compatibility checking between datasets
 - Label harmonization recommendations
 - Modality distribution analysis
-=======
->>>>>>> 575fa290
 
 ## Quick Start
 
